# Container steps

<<<<<<< HEAD
Status: **ON HOLD**, not implemented
=======
Status: **ON HOLD, NOT IMPLEMENTING RIGHT NOW**
>>>>>>> 861c8ec8

An emerging pattern is running discrete steps of a job in different containers.
Each one carries along a persistent, read/write volume as its workspace.

An example straight from a customer:
-	microsoft/dotnet => build C# code
-	yarn => build and bundle JS
-	aws/sdk => push static files to S3
-	gcloud/sdk => download database files from private buckets, update some GCP stuff
-	docker => build and push image for this app
-	kubectl => deploy this new image on Kubernetes
-	our custom container => do checks and send email/Slack

Containers steps can be seen as an alternative to tasks.
Instead of writing to our custom task.json system and packaging dependencies into a VSIX, you write to Docker's system and package dependencies in an image.

## Solving the file permissions problem
When containers write files to volumes, they're written with the UID of the container user.
This means you either have to be root or running as that UID on the host to access the files.
This will break things like uploading artifacts unless we run that in a container as root.
We'll need agent work to move those operations out to a plugin, which we can then run in a container as root.

## Other considerations
- We don't (and can't easily) support Alpine Linux containers at the job level.
There are too many runtime dependencies that it doesn't support.
But, `docker run`ning into an arbitrary container doesn't require any of that infrastructure.
So we'd have a great story for using teeny containers and not feel bad about having some extra requirements on full-job containers.
- Need to support custom workspace mapping, environment variables, and custom UIDs.
- Need to support mapping in the Docker daemon so that `docker` CLI will work as expected.
- Need to support the job running as a container when a container step is used.

## Later
- Arbitrary volume mappings
- Boolean to de-privilege the container so it can't call out to the host Docker daemon
- Build and run from a Dockerfile in the repo.
The .NET CLI team would use this; talk to @livarcocc as needed.
Consider these scenarios:
  - I have have a tool that I want to define as part of a container but don't want to push it to a registry.
  - My deployment tooling is packaged as a container and whenever I run that tooling I want the version of that tooling from the branch.

## Challenges
- This will be tricky to support on-premises.
Containers in general rely on access to a Docker registry, and those tend to be cloud-hosted.
Many Azure DevOps Server instances won't have internet connectivity.

## YAML syntax

This is loosely based on `docker` command line syntax.

```yaml
resources:
  containers:
  - image: microsoft/dotnet:latest
    name: dotnet
  - image: facebook/yarn:latest
    name: yarn

steps:
- run: dotnet
  env:
    DOTNET_TELEMETRY_OPT_OUT: true  # add an environment variable
  cmd: build  # override the default CMD/ENTRYPOINT in the container
- run: yarn
  workspace: /my/custom/workspace # override the default workspace mapping
  uid: 1001 # overrides the default user ID that we create
```

If your container image is from DockerHub, you can skip the forward-declaration and use the image name directly.

```yaml
- run: microsoft/dotnet:latest
  env:
    DOTNET_TELEMETRY_OPT_OUT: true  # add an environment variable
- run: facebook/yarn:latest
```

If you need a custom Docker registry, you have to go with forward-declarations in the `resources` section.<|MERGE_RESOLUTION|>--- conflicted
+++ resolved
@@ -1,10 +1,6 @@
 # Container steps
 
-<<<<<<< HEAD
-Status: **ON HOLD**, not implemented
-=======
 Status: **ON HOLD, NOT IMPLEMENTING RIGHT NOW**
->>>>>>> 861c8ec8
 
 An emerging pattern is running discrete steps of a job in different containers.
 Each one carries along a persistent, read/write volume as its workspace.
